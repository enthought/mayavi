--- conflicted
+++ resolved
@@ -21,23 +21,18 @@
 # Copyright (c) 2004-2016, Enthought, Inc.
 # License: BSD Style.
 
-<<<<<<< HEAD
 from traits.api import (
     HasTraits,
     Trait,
     Long,
     Array,
     Any,
+    Bool,
     Float,
     Instance,
     Range,
-    true,
     Str,
 )
-=======
-from traits.api import HasTraits, Trait, Long, Array, Any, Bool, Float, \
-                                 Instance, Range, Str
->>>>>>> 4ea126d0
 from traitsui.api import View, Group, Item, Handler
 from tvtk.api import tvtk
 from tvtk.tvtk_base import TraitRevPrefixMap, false_bool_trait
@@ -245,11 +240,10 @@
     tolerance = Range(0.0, 0.25, 0.025)
 
     # show the GUI on pick ?
-<<<<<<< HEAD
-    show_gui = true(desc="whether to show the picker GUI on pick")
+    show_gui = Bool(True, desc = "whether to show the picker GUI on pick")
 
     # Raise the GUI on pick ?
-    auto_raise = true(desc="whether to raise the picker GUI on pick")
+    auto_raise = Bool(True, desc = "whether to raise the picker GUI on pick")
 
     default_view = View(
         Group(
@@ -265,23 +259,6 @@
         buttons=["OK"],
         handler=CloseHandler(),
     )
-=======
-    show_gui = Bool(True, desc = "whether to show the picker GUI on pick")
-
-    # Raise the GUI on pick ?
-    auto_raise = Bool(True, desc = "whether to raise the picker GUI on pick")
-
-    default_view = View(Group(Group(Item(name='pick_type'),
-                                    Item(name='tolerance'), show_border=True),
-                              Group(Item(name='pick_handler', style='custom'),
-                                    show_border=True, show_labels=False),
-                              Group(Item(name='show_gui'),
-                                    Item(name='auto_raise'), show_border=True),
-                              ),
-                        resizable=True,
-                        buttons=['OK'],
-                        handler=CloseHandler())
->>>>>>> 4ea126d0
 
     #################################################################
     # `object` interface.
