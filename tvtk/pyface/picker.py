--- conflicted
+++ resolved
@@ -21,13 +21,9 @@
 # Copyright (c) 2004-2016, Enthought, Inc.
 # License: BSD Style.
 
-<<<<<<< HEAD
 from traits.api import HasTraits, Trait, Long, Array, Any, Float, \
                                 Instance, Range, true, Str, false
-=======
-from traits.api import HasTraits, Trait, Int, Array, Any, Bool, Float, \
-                                 Instance, Range, Str
->>>>>>> 749199d6
+
 from traitsui.api import View, Group, Item, Handler
 from tvtk.api import tvtk
 from tvtk.tvtk_base import TraitRevPrefixMap, false_bool_trait
@@ -247,20 +243,11 @@
     pick_handler = Trait(DefaultPickHandler(), Instance(PickHandler))
 
     # Picking tolerance.
-<<<<<<< HEAD
     tolerance = Range(0.0, 0.1, 0.025)
 
     # Raise the GUI on pick ?
     auto_raise = false(desc="whether to raise the picker GUI on pick")
-=======
-    tolerance = Range(0.0, 0.25, 0.025)
-
-    # show the GUI on pick ?
-    show_gui = Bool(True, desc = "whether to show the picker GUI on pick")
-
-    # Raise the GUI on pick ?
-    auto_raise = Bool(True, desc = "whether to raise the picker GUI on pick")
->>>>>>> 749199d6
+
 
     default_view = View(Group(Group(Item(name='pick_type'),
                                     Item(name='tolerance'), show_border=True),
