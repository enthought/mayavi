"""
Functions for adding decorations (axes, colorbar, outlines..) to the
pipeline in a procedural way.
"""

# Author: Gael Varoquaux
# Copyright (c) 2007-2015 Enthought, Inc.
# License: BSD Style.

import numbers

import numpy as np

# Enthought library imports.
<<<<<<< HEAD
from traits.api import (
    String,
    CFloat,
    Instance,
    HasTraits,
    Trait,
    CArray,
    true,
    Any,
    Range,
    Either,
)
=======
from traits.api import String, CFloat, Instance, HasTraits, \
            Trait, CArray, Bool, Any, Range, Either
>>>>>>> 4ea126d0
from . import tools
from .figure import draw, gcf

# Mayavi imports
from mayavi.core.utils import DataSetHelper
import mayavi.modules.api as modules
from .pipe_base import make_function
from .modules import ModuleFactory
from .engine_manager import get_engine, engine_manager

#############################################################################
# Colorbar related functions


def _orient_colorbar(lut_mgr, orientation):
    """Orients the given LUTManager (make it horizontal or vertical).
    """
    rep = lut_mgr.scalar_bar_representation
    colorbar = lut_mgr.scalar_bar
    if orientation == "vertical":
        if rep is None:
            # VTK < 5.2
            colorbar.orientation = "vertical"
        else:
            rep.orientation = 1
            rep.position = (0.01, 0.15)
            rep.position2 = (0.1, 0.8)
        colorbar.width = 0.1
        colorbar.height = 0.8
        colorbar.position = (0.01, 0.15)
    elif orientation == "horizontal":
        if rep is None:
            colorbar.orientation = "horizontal"
        else:
            rep.orientation = 0
            rep.position = (0.1, 0.01)
            rep.position2 = (0.8, 0.17)
        colorbar.width = 0.8
        colorbar.height = 0.17
        colorbar.position = (0.1, 0.01)
    else:
        raise ValueError("Unknown orientation: %s" % orientation)
    draw()


def _lut_manager_properties(lut_manager, **props):
    """ Internal function used to apply properties to a colorbar.
    """
    need_redraw = False
    orientation = props.get("orientation", None)
    if orientation is not None:
        _orient_colorbar(lut_manager, orientation)

    colorbar = lut_manager.scalar_bar
    title = props.get("title", None)
    if title is not None:
        colorbar.title = title
        need_redraw = True

    label_fmt = props.get("label_fmt", None)
    if label_fmt is not None:
        colorbar.label_format = label_fmt
        need_redraw = True

    nb_labels = props.get("nb_labels", None)
    if nb_labels is not None:
        colorbar.number_of_labels = nb_labels
        need_redraw = True

    nb_colors = props.get("nb_colors", None)
    if nb_colors is not None:
        colorbar.maximum_number_of_colors = nb_colors
        need_redraw = True

    if need_redraw:
        draw()


def scalarbar(
    object=None,
    title=None,
    orientation=None,
    nb_labels=None,
    nb_colors=None,
    label_fmt=None,
):
    """Adds a colorbar for the scalar color mapping of the given object.

    If no object is specified, the first object with scalar data in the scene
    is used.

    **Keyword arguments**:

        :object: Optional object to get the scalar color map from

        :title: The title string

        :orientation: Can be 'horizontal' or 'vertical'

        :nb_labels: The number of labels to display on the colorbar.

        :label_fmt: The string formater for the labels. This needs to be
                    a formater for float number, eg '%.1f'.

        :nb_colors: The maximum number of colors displayed on the
                    colorbar.
    """
    module_manager = tools._find_module_manager(object=object, data_type="scalar")
    if module_manager is None:
        return
    if not module_manager.scalar_lut_manager.show_scalar_bar:
        if title is None:
            title = ""
        if orientation is None:
            orientation = "horizontal"
    lut_mgr = module_manager.scalar_lut_manager
    module_manager.scalar_lut_manager.show_scalar_bar = True
    _lut_manager_properties(
        lut_mgr,
        title=title,
        orientation=orientation,
        nb_labels=nb_labels,
        nb_colors=nb_colors,
        label_fmt=label_fmt,
    )
    return lut_mgr


def vectorbar(
    object=None,
    title=None,
    orientation=None,
    nb_labels=None,
    nb_colors=None,
    label_fmt=None,
):
    """Adds a colorbar for the vector color mapping of the given object.

    If no object is specified, the first object with vector data in the scene
    is used.

    **Keyword arguments**

        :object: Optional object to get the vector color map from

        :title: The title string

        :orientation: Can be 'horizontal' or 'vertical'

        :nb_labels: The number of labels to display on the colorbar.

        :label_fmt: The string formater for the labels. This needs to be
                    a formater for float number, eg '%.1f'.

        :nb_colors: The maximum number of colors displayed on the
                    colorbar.
    """
    module_manager = tools._find_module_manager(object=object, data_type="vector")
    if module_manager is None:
        return
    if not module_manager.vector_lut_manager.show_scalar_bar:
        if title is None:
            title = ""
        orientation = "horizontal"
    lut_mgr = module_manager.vector_lut_manager
    lut_mgr.show_scalar_bar = True
    _lut_manager_properties(
        lut_mgr,
        title=title,
        orientation=orientation,
        nb_labels=nb_labels,
        nb_colors=nb_colors,
        label_fmt=label_fmt,
    )
    return lut_mgr


def colorbar(
    object=None,
    title=None,
    orientation=None,
    nb_labels=None,
    nb_colors=None,
    label_fmt=None,
):
    """Adds a colorbar for the color mapping of the given object.

    If the object has scalar data, the scalar color mapping is
    represented. Elsewhere the vector color mapping is represented, if
    available.
    If no object is specified, the first object with a color map in the scene
    is used.

    **Keyword arguments**:

        :object: Optional object to get the color map from

        :title: The title string

        :orientation: Can be 'horizontal' or 'vertical'

        :nb_labels: The number of labels to display on the colorbar.

        :label_fmt: The string formater for the labels. This needs to be
                    a formater for float number, eg '%.1f'.

        :nb_colors: The maximum number of colors displayed on the
                    colorbar.
    """
    colorbar = scalarbar(
        object=object,
        title=title,
        orientation=orientation,
        nb_labels=nb_labels,
        nb_colors=nb_colors,
        label_fmt=label_fmt,
    )
    if colorbar is None:
        colorbar = vectorbar(
            object=object,
            title=title,
            orientation=orientation,
            nb_labels=nb_labels,
            nb_colors=nb_colors,
            label_fmt=label_fmt,
        )
    return colorbar


#############################################################################
class SingletonModuleFactory(ModuleFactory):
    """ Base classe for factories that can find an existing object
    matching certain criteria instead of building a new one"""

    # The parent object on which this module is going to be added.
    _parent = Any

    def __init__(self, *args, **kwargs):
        """ Try to find an module actor with the same name, on the given
        parent (if any) and use it rather than building a new module."""
        # Call the HasTraits constructor, but not the PipeBase one.
        HasTraits.__init__(self)
        self._scene = gcf()
        if not "figure" in kwargs:
            self._engine = get_engine()
        else:
            figure = kwargs["figure"]
            self._engine = engine_manager.find_figure_engine(figure)
            self._engine.current_scene = figure
            kwargs.pop("figure")
        if self._scene.scene is not None:
            self._scene.scene.disable_render = True
        # Process the arguments
        if len(args) == 1:
            (parent,) = args
        elif len(args) == 0:
            parent = self._engine.current_object
        else:
            raise ValueError("Wrong number of arguments")

        # Try to find an existing module, if not add one to the pipeline
        if parent is None:
            target = self._scene
        else:
            target = parent

        klass = self._target.__class__

        for obj in tools._traverse(target):
            if isinstance(obj, klass) and obj.name == self.name:
                self._target = obj
                break
        else:
            # Keep a reference to the parent
            self._parent = parent
            self._engine.add_module(self._target, obj=parent)

        # Now calling the traits setter, so that traits handlers are
        # called
        self.trait_set(**kwargs)
        if self._scene.scene is not None:
            self._scene.scene.disable_render = False


#############################################################################
class AxesLikeModuleFactory(SingletonModuleFactory):
    """ Base class for axes and outline"""

    extent = CArray(
        shape=(6,),
        help="""[xmin, xmax, ymin, ymax, zmin, zmax]
                            Default is the object's extents.""",
    )

    def _extent_changed(self):
        """ There is no universal way of setting extents for decoration
            objects. This should be implemented in subclasses
        """
        pass

    # Override the color and opacity handlers: axes and outlines do not
    # behave like other modules

    def _color_changed(self):
        if self.color:
            try:
                self._target.property.color = self.color
            except AttributeError:
                try:
                    self._target.actor.property.color = self.color
                except AttributeError:
                    pass

    def _opacity_changed(self):
        try:
            self._target.property.opacity = self.opacity
        except AttributeError:
            try:
                self._target.actor.property.opacity = self.opacity
            except AttributeError:
                pass

    def __init__(self, *args, **kwargs):
        """ Overide the call method to be able to catch the extents of
            the object, if any.
        """
        SingletonModuleFactory.__init__(self, *args, **kwargs)
        if not "extent" in kwargs:
            try:
                # XXX: Do not use tools.set_extent, as it does not work
                # on axes.
                self.extent = self._parent.actor.actor.bounds
            except AttributeError:
                """ Either this is not a module, or it has no actors"""


#############################################################################
class Outline(AxesLikeModuleFactory):
    """ Creates an outline for the current (or given) object."""

    _target = Instance(modules.Outline, ())

    def _extent_changed(self):
        self._target.manual_bounds = True
        self._target.bounds = self.extent


outline = make_function(Outline)


#############################################################################
class Axes(AxesLikeModuleFactory):
    """ Creates axes for the current (or given) object."""

    xlabel = String(None, adapts="axes.x_label", help="the label of the x axis")

    ylabel = String(None, adapts="axes.y_label", help="the label of the y axis")

    zlabel = String(None, adapts="axes.z_label", help="the label of the z axis")

    nb_labels = Range(
        0,
        50,
        2,
        adapts="axes.number_of_labels",
        desc="The number of labels along each direction",
    )

    ranges = Trait(
        None,
        None,
        CArray(shape=(6,)),
        help="""[xmin, xmax, ymin, ymax, zmin, zmax]
                            Ranges of the labels displayed on the axes.
                            Default is the object's extents.""",
    )

<<<<<<< HEAD
    x_axis_visibility = true(
        adapts="axes.x_axis_visibility",
        help="Whether or not the x axis is visible (boolean)",
    )

    y_axis_visibility = true(
        adapts="axes.y_axis_visibility",
        help="Whether or not the y axis is visible (boolean)",
    )

    z_axis_visibility = true(
        adapts="axes.z_axis_visibility",
        help="Whether or not the z axis is visible (boolean)",
    )
=======
    x_axis_visibility = Bool(True, adapts='axes.x_axis_visibility',
                help="Whether or not the x axis is visible (boolean)")

    y_axis_visibility = Bool(True, adapts='axes.y_axis_visibility',
                help="Whether or not the y axis is visible (boolean)")

    z_axis_visibility = Bool(True, adapts='axes.z_axis_visibility',
                help="Whether or not the z axis is visible (boolean)")
>>>>>>> 4ea126d0

    _target = Instance(modules.Axes, ())

    def _extent_changed(self):
        """ Code to modify the extents for
        """
        axes = self._target
        axes.axes.use_data_bounds = False
        axes.axes.bounds = self.extent
        if self.ranges is None:
            dsh = DataSetHelper(axes.module_manager.source.outputs[0])
            axes.axes.ranges = dsh.get_bounds()

    def _ranges_changed(self):
        if self.ranges is not None:
            self._target.axes.ranges = self.ranges
            self._target.axes.use_ranges = True


axes = make_function(Axes)


def xlabel(text, object=None):
    """
    Creates a set of axes if there isn't already one, and sets the x label

    **Keyword arguments**:

        :object:  The object to apply the module to, if not the whole scene
                  is searched for a suitable object.
    """
    return axes(object, xlabel=text)


def ylabel(text, object=None):
    """
    Creates a set of axes if there isn't already one, and sets the y label

    **Keyword arguments**:


        :object:  The object to apply the module to, if not the whole scene
                  is searched for a suitable object.
    """
    return axes(object, ylabel=text)


def zlabel(text, object=None):
    """
    Creates a set of axes if there isn't already one, and sets the z label

    **Keyword arguments**

        :object:  The object to apply the module to, if not the whole scene
                  is searched for a suitable object.
    """
    return axes(object, zlabel=text)


##############################################################################
class OrientationAxesFactory(SingletonModuleFactory):
    """Applies the OrientationAxes mayavi module to the given VTK data object.
    """

    xlabel = String(
        None, adapts="axes.x_axis_label_text", help="the label of the x axis"
    )

    ylabel = String(
        None, adapts="axes.y_axis_label_text", help="the label of the y axis"
    )

    zlabel = String(
        None, adapts="axes.z_axis_label_text", help="the label of the z axis"
    )

    _target = Instance(modules.OrientationAxes, ())


orientation_axes = make_function(OrientationAxesFactory)


###############################################################################
class Text(ModuleFactory):
    """ Adds a text on the figure.

        **Function signature**::

            text(x, y, text, ...)

        x, and y are the position of the origin of the text. If no z
        keyword argument is given, x and y are the 2D projection of the
        figure, they belong to [0, 1]. If a z keyword  argument is given, the
        text is positionned in 3D, in figure coordinnates.
        """

    width = Trait(None, None, CFloat, adapts="width", help="""width of the text.""")

    z = Trait(
        None,
        None,
        CFloat,
        help="""Optional z position. When specified, the
                      text is positioned in 3D""",
    )

    _target = Instance(modules.Text, ())

    opacity = CFloat(1, adapts="property.opacity", help="""The opacity of the text.""")

    def __init__(self, x, y, text, **kwargs):
        """ Override init as for different positional arguments."""
        if "z" in kwargs and kwargs["z"] is not None:
            self._target.z_position = kwargs["z"]
            self._target.position_in_3d = True
        elif not (x <= 1.0 and x >= 0.0 and y >= 0.0 and y <= 1.0):
            raise ValueError(
                "Text positions should be in [0, 1] if no z" "position is given"
            )
        super(Text, self).__init__(None, **kwargs)
        self._target.text = text
        self._target.x_position = x
        self._target.y_position = y


text = make_function(Text)


###############################################################################
class Text3D(ModuleFactory):
    """ Positions text at a 3D location in the scene.

        **Function signature**::

            text3d(x, y, z, text, ...)

        x, y, and z are the position of the origin of the text. The
        text is positionned in 3D, in figure coordinnates.
        """

    _target = Instance(modules.Text3D, ())

    scale = Either(
        CFloat(1),
        CArray(shape=(3,)),
        help="""The scale of the text, in figure units.
                                Either a float, or 3-tuple of floats.""",
    )

    orientation = CArray(
        shape=(3,),
        adapts="orientation",
        desc="""the angles giving the orientation of the
                        text. If the text is oriented to the camera,
                        these angles are referenced to the axis of the
                        camera. If not, these angles are referenced to
                        the z axis.""",
    )

<<<<<<< HEAD
    orient_to_camera = true(
        adapts="orient_to_camera",
        desc="""if the text is kept oriented to the
=======
    orient_to_camera = Bool(True, adapts='orient_to_camera',
                        desc="""if the text is kept oriented to the
>>>>>>> 4ea126d0
                        camera, or is pointing in a specific direction,
                        regardless of the camera position.""",
    )

    def __init__(self, x, y, z, text, **kwargs):
        """ Override init as for different positional arguments."""
        if not "scale" in kwargs:
            kwargs["scale"] = 1
        super(Text3D, self).__init__(None, **kwargs)
        self._target.text = text
        self._target.position = (x, y, z)

    def _scale_changed(self):
        scale = self.scale
        if isinstance(scale, numbers.Number):
            scale = scale * np.ones((3,))
        self._target.scale = scale


text3d = make_function(Text3D)


#############################################################################
class Title(SingletonModuleFactory):
    """Creates a title for the figure.

    **Function signature**::

        title(text, ...)

    """

    size = CFloat(1, help="the size of the title")

    height = CFloat(
        0.8,
        adapts="y_position",
        help="""height of the title, in portion of the
                                 figure height""",
    )

    def _size_changed(self):
        self._target.width = min(0.05 * self.size * len(self._text), 1)
        self._target.x_position = 0.5 * (1 - self._target.width)

    _target = Instance(modules.Text)

    def __target_default(self):
        """ This is called only if no existing title is found."""
        width = min(0.05 * self.size * len(self._text), 1)
        text = modules.Text(
            text=self._text, y_position=self.height, x_position=0.5 * (1 - width),
        )
        text.width = width
        return text

    def __init__(self, text, **kwargs):
        self._text = text  # This will be used by _size_changed
        if not "name" in kwargs:
            # The name is used as au unique marker to identify the
            # title. We need to set it ASAP.
            self.name = kwargs["name"] = "Title"
        super(Title, self).__init__(**kwargs)
        self._target.text = self._text
        # We need to set position after Text is initiated, as text will
        # override these positions
        self._target.y_position = self.height
        self._size_changed()


title = make_function(Title)<|MERGE_RESOLUTION|>--- conflicted
+++ resolved
@@ -12,7 +12,6 @@
 import numpy as np
 
 # Enthought library imports.
-<<<<<<< HEAD
 from traits.api import (
     String,
     CFloat,
@@ -20,15 +19,11 @@
     HasTraits,
     Trait,
     CArray,
-    true,
+    Bool,
     Any,
     Range,
     Either,
 )
-=======
-from traits.api import String, CFloat, Instance, HasTraits, \
-            Trait, CArray, Bool, Any, Range, Either
->>>>>>> 4ea126d0
 from . import tools
 from .figure import draw, gcf
 
@@ -406,31 +401,23 @@
                             Default is the object's extents.""",
     )
 
-<<<<<<< HEAD
-    x_axis_visibility = true(
+    x_axis_visibility = Bool(
+        True,
         adapts="axes.x_axis_visibility",
         help="Whether or not the x axis is visible (boolean)",
     )
 
-    y_axis_visibility = true(
+    y_axis_visibility = Bool(
+        True,
         adapts="axes.y_axis_visibility",
         help="Whether or not the y axis is visible (boolean)",
     )
 
-    z_axis_visibility = true(
+    z_axis_visibility = Bool(
+        True,
         adapts="axes.z_axis_visibility",
         help="Whether or not the z axis is visible (boolean)",
     )
-=======
-    x_axis_visibility = Bool(True, adapts='axes.x_axis_visibility',
-                help="Whether or not the x axis is visible (boolean)")
-
-    y_axis_visibility = Bool(True, adapts='axes.y_axis_visibility',
-                help="Whether or not the y axis is visible (boolean)")
-
-    z_axis_visibility = Bool(True, adapts='axes.z_axis_visibility',
-                help="Whether or not the z axis is visible (boolean)")
->>>>>>> 4ea126d0
 
     _target = Instance(modules.Axes, ())
 
@@ -590,14 +577,9 @@
                         the z axis.""",
     )
 
-<<<<<<< HEAD
-    orient_to_camera = true(
+    orient_to_camera = Bool(True,
         adapts="orient_to_camera",
         desc="""if the text is kept oriented to the
-=======
-    orient_to_camera = Bool(True, adapts='orient_to_camera',
-                        desc="""if the text is kept oriented to the
->>>>>>> 4ea126d0
                         camera, or is pointing in a specific direction,
                         regardless of the camera position.""",
     )
