"""
Helper functions for mlab. These combine creation of the data sources,
and applying the modules to them to make standard visualization
operation. They should always return the module object created, for
consistency, and because retrieving the vtk data source from a module object
is possible via tools.get_vtk_src

Each helper function should have a test function associated with it,
both for testing and to ilustrate its use.
"""

# Author: Gael Varoquaux <gael.varoquaux@normalesup.org>
# Copyright (c) 2007, Enthought, Inc.
# License: BSD Style.

from .modules import (
    VectorsFactory,
    StreamlineFactory,
    GlyphFactory,
    IsoSurfaceFactory,
    SurfaceFactory,
    ContourSurfaceFactory,
    ImageActorFactory,
    ImagePlaneWidgetFactory,
    glyph_mode_dict,
)
from .sources import (
    vector_scatter,
    vector_field,
    scalar_scatter,
    scalar_field,
    line_source,
    array2d_source,
    grid_source,
    triangular_mesh_source,
    vertical_vectors_source,
)
from .filters import (
    ExtractVectorNormFactory,
    WarpScalarFactory,
    TubeFactory,
    ExtractEdgesFactory,
    PolyDataNormalsFactory,
    StripperFactory,
)
from .animator import animate
from mayavi.core.scene import Scene
from .auto_doc import traits_doc, dedent
from . import tools
<<<<<<< HEAD
from traits.api import (
    Array,
    Callable,
    CFloat,
    HasTraits,
    List,
    Trait,
    Any,
    Instance,
    TraitError,
    true,
)
=======
from traits.api import Array, Bool, Callable, CFloat, HasTraits, \
    List, Trait, Any, Instance, TraitError
>>>>>>> 4ea126d0
import numpy as np


def document_pipeline(pipeline):
    def the_function(*args, **kwargs):
        return pipeline(*args, **kwargs)

    if hasattr(pipeline, "doc"):
        doc = pipeline.doc
    elif pipeline.__doc__ is not None:
        doc = pipeline.__doc__
    else:
        doc = ""

    the_function.__doc__ = (
        dedent(
            """%s

    **Keyword arguments:**
    %s"""
        )
        % (dedent(doc), traits_doc(pipeline.get_all_traits()),)
    )

    return the_function


#############################################################################
class Pipeline(HasTraits):
    """ Function used to build pipelines for helper functions """

    # doc = ''
    _source_function = Callable()

    _pipeline = List()

    # Traits here only for documentation purposes
    figure = Instance("mayavi.core.scene.Scene", help="Figure to populate.")

    def __call__(self, *args, **kwargs):
        """ Calls the logics of the factory, but only after disabling
            rendering, if needed.
        """
        # First retrieve the scene, if any.
        if "figure" in kwargs:
            figure = kwargs["figure"]
            assert isinstance(figure, Scene) or figure is None
            scene = getattr(figure, "scene", None)
        else:
            scene = tools.gcf().scene
        if scene is not None:
            self._do_redraw = not scene.disable_render
            scene.disable_render = True
        # Then call the real logic
        output = self.__call_internal__(*args, **kwargs)
        # And re-enable the rendering, if needed.
        if scene is not None:
            scene.disable_render = not self._do_redraw
        return output

    def __call_internal__(self, *args, **kwargs):
        """ Builds the source and runs through the pipeline, returning
        the last object created by the pipeline."""
        self.store_kwargs(kwargs)
        self.source = self._source_function(*args, **kwargs)
        # Copy the pipeline so as not to modify it for the next call
        self.pipeline = self._pipeline[:]
        return self.build_pipeline()

    def store_kwargs(self, kwargs):
        """ Merges the given keyword argument, with traits default and
            store the resulting dictionary in self.kwargs."""
        kwargs = kwargs.copy()
        all_traits = self.get_all_traits()
        if not set(kwargs.keys()).issubset(list(all_traits.keys())):
            raise ValueError(
                "Invalid keyword arguments : %s"
                % ", ".join(
                    str(k)
                    for k in set(kwargs.keys()).difference(list(all_traits.keys()))
                )
            )
        traits = self.trait_get(self.class_trait_names())
        [traits.pop(key) for key in list(traits.keys()) if key[0] == "_"]
        traits.update(kwargs)
        self.kwargs = traits

    def build_pipeline(self):
        """ Runs through the pipeline, applying pipe after pipe. """
        object = self.source
        for pipe in self.pipeline:
            keywords = set(pipe.class_trait_names())
            keywords.remove("trait_added")
            keywords.remove("trait_modified")
            this_kwargs = {}
            for key, value in self.kwargs.items():
                if key in keywords:
                    this_kwargs[key] = value
            object = pipe(object, **this_kwargs)._target
        return object

    def get_all_traits(self):
        """ Returns all the traits of class, and the classes in the pipeline.
        """
        traits = {}
        for pipe in self._pipeline:
            traits.update(pipe.class_traits())
        traits.update(self.class_traits())
        traits.pop("trait_added")
        traits.pop("trait_modified")
        return traits


#############################################################################
class Points3d(Pipeline):
    """
    Plots glyphs (like points) at the position of the supplied data.

    **Function signatures**::

        points3d(x, y, z...)
        points3d(x, y, z, s, ...)
        points3d(x, y, z, f, ...)

    x, y and z are numpy arrays, or lists, all of the same shape, giving
    the positions of the points.

    If only 3 arrays x, y, z are given, all the points are drawn with the
    same size and color.

    In addition, you can pass a fourth array s of the same
    shape as x, y, and z giving an associated scalar value for each
    point, or a function f(x, y, z) returning the scalar value. This
    scalar value can be used to modulate the color and the size of the
    points."""

    _source_function = Callable(scalar_scatter)

    _pipeline = [
        GlyphFactory,
    ]

    scale_factor = Any(
        "auto",
        help="The scaling applied to the glyphs. "
        "the size of the glyph is by default calculated "
        "from the inter-glyph spacing. Specify a float to "
        "give the maximum glyph size in drawing units",
    )

    def __call_internal__(self, *args, **kwargs):
        """ Override the call to be able to scale automatically the glyphs.
        """
        scale_factor = kwargs.get("scale_factor", "auto")
        if scale_factor == "auto":
            kwargs["scale_factor"] = 1
        g = Pipeline.__call_internal__(self, *args, **kwargs)
        if scale_factor == "auto":
            g.glyph.glyph.scale_factor = tools._typical_distance(g.mlab_source.dataset)
            g.glyph.glyph.clamping = True
        else:
            g.glyph.glyph.clamping = False
        return g


points3d = document_pipeline(Points3d())


def test_points3d():
    t = np.linspace(0, 4 * np.pi, 20)

    x = np.sin(2 * t)
    y = np.cos(t)
    z = np.cos(2 * t)
    s = 2 + np.sin(t)

    return points3d(x, y, z, s, colormap="copper", scale_factor=0.25)


@animate
def test_points3d_anim(obj=None):
    """Animates the test_points3d example."""
    g = obj if obj is not None else test_points3d()
    t = np.linspace(0, 4 * np.pi, 20)
    # Animate the points3d.
    ms = g.mlab_source
    for i in range(10):
        ms.z = np.cos(2 * t * 0.1 * (i + 1))
        yield


def test_molecule():
    """Generates and shows a Caffeine molecule."""
    o = [[30, 62, 19], [8, 21, 10]]
    ox, oy, oz = list(map(np.array, zip(*o)))
    n = [[31, 21, 11], [18, 42, 14], [55, 46, 17], [56, 25, 13]]
    nx, ny, nz = list(map(np.array, zip(*n)))
    c = [
        [5, 49, 15],
        [30, 50, 16],
        [42, 42, 15],
        [43, 29, 13],
        [18, 28, 12],
        [32, 6, 8],
        [63, 36, 15],
        [59, 60, 20],
    ]
    cx, cy, cz = list(map(np.array, zip(*c)))
    h = [
        [23, 5, 7],
        [32, 0, 16],
        [37, 5, 0],
        [73, 36, 16],
        [69, 60, 20],
        [54, 62, 28],
        [57, 66, 12],
        [6, 59, 16],
        [1, 44, 22],
        [0, 49, 6],
    ]
    hx, hy, hz = list(map(np.array, zip(*h)))

    oxygen = points3d(
        ox,
        oy,
        oz,
        scale_factor=16,
        scale_mode="none",
        resolution=20,
        color=(1, 0, 0),
        name="Oxygen",
    )
    nitrogen = points3d(
        nx,
        ny,
        nz,
        scale_factor=20,
        scale_mode="none",
        resolution=20,
        color=(0, 0, 1),
        name="Nitrogen",
    )
    carbon = points3d(
        cx,
        cy,
        cz,
        scale_factor=20,
        scale_mode="none",
        resolution=20,
        color=(0, 1, 0),
        name="Carbon",
    )
    hydrogen = points3d(
        hx,
        hy,
        hz,
        scale_factor=10,
        scale_mode="none",
        resolution=20,
        color=(1, 1, 1),
        name="Hydrogen",
    )

    return oxygen, nitrogen, carbon, hydrogen


#############################################################################


class Quiver3D(Points3d):
    """
    Plots glyphs (like arrows) indicating the direction of the vectors
    at the positions supplied.

    **Function signatures**::

        quiver3d(u, v, w, ...)
        quiver3d(x, y, z, u, v, w, ...)
        quiver3d(x, y, z, f, ...)

    u, v, w are numpy arrays giving the components of the vectors.

    If only 3 arrays, u, v, and w are passed, they must be 3D arrays, and
    the positions of the arrows are assumed to be the indices of the
    corresponding points in the (u, v, w) arrays.

    If 6 arrays, (x, y, z, u, v, w) are passed, the 3 first arrays give
    the position of the arrows, and the 3 last the components. They
    can be of any shape.

    If 4 positional arguments, (x, y, z, f) are passed, the last one must be
    a callable, f, that returns vectors components (u, v, w) given the
    positions (x, y, z)."""

    scalars = Array(help="""optional scalar data.""")

    _source_function = Callable(vector_scatter)

    _pipeline = [
        VectorsFactory,
    ]


quiver3d = document_pipeline(Quiver3D())


def test_quiver3d():
    x, y, z = np.mgrid[-2:3, -2:3, -2:3]
    r = np.sqrt(x ** 2 + y ** 2 + z ** 4)
    u = y * np.sin(r) / (r + 0.001)
    v = -x * np.sin(r) / (r + 0.001)
    w = np.zeros_like(z)
    obj = quiver3d(x, y, z, u, v, w, line_width=3, scale_factor=1)
    return obj


def test_quiver3d_cone():
    xmin, xmax, ymin, ymax, zmin, zmax = [-5, 5, -5, 5, -5, 5]
    x, y, z = np.mgrid[-5:5:8j, -5:5:8j, -5:5:8j]
    x = x.astype("f")
    y = y.astype("f")
    z = z.astype("f")

    u = np.cos(x)
    v = np.sin(y)
    w = np.sin(x * z)

    obj = quiver3d(
        x, y, z, u, v, w, mode="cone", extent=(0, 1, 0, 1, 0, 1), scale_factor=0.9
    )

    return obj


def test_quiver3d_2d_data():
    dims = [32, 32]
    xmin, xmax, ymin, ymax = [-5, 5, -5, 5]
    x, y = np.mgrid[xmin : xmax : dims[0] * 1j, ymin : ymax : dims[1] * 1j]
    x = x.astype("f")
    y = y.astype("f")

    u = np.cos(x)
    v = np.sin(y)
    w = np.zeros_like(x)

    return quiver3d(
        x, y, w, u, v, w, colormap="Purples", scale_factor=0.5, mode="2dthick_arrow"
    )


#############################################################################
class Flow(Pipeline):
    """
    Creates a trajectory of particles following the flow of a vector field.

    **Function signatures**::

        flow(u, v, w, ...)
        flow(x, y, z, u, v, w, ...)
        flow(x, y, z, f, ...)

    u, v, w are numpy arrays giving the components of the vectors.

    If only 3 arrays, u, v, and w are passed, they must be 3D arrays, and
    the positions of the arrows are assumed to be the indices of the
    corresponding points in the (u, v, w) arrays.

    If 6 arrays, (x, y, z, u, v, w) are passed, the 3 first arrays give
    the position of the arrows, and the 3 last the components. The x, y
    and z arrays are then supposed to have been generated by
    `numpy.mgrid`, in other words, they are 3D arrays, with positions
    lying on a 3D orthogonal and regularly spaced grid with nearest
    neighbor in space matching nearest neighbor in the array. The
    function builds a vector field assuming  the points are regularly
    spaced.

    If 4 positional arguments, (x, y, z, f) are passed, the last one must be
    a callable, f, that returns vectors components (u, v, w) given the
    positions (x, y, z)."""

    scalars = Array(help="""optional scalar data.""")

    _source_function = Callable(vector_field)

    _pipeline = [
        ExtractVectorNormFactory,
        StreamlineFactory,
    ]

    def __call_internal__(self, *args, **kwargs):
        """ Override the call to be able to choose whether to apply an
        ExtractVectorNorm filter.
        """
        self.source = self._source_function(*args, **kwargs)
        kwargs.pop("name", None)
        self.store_kwargs(kwargs)
        # Copy the pipeline so as not to modify it for the next call
        self.pipeline = self._pipeline[:]
        if tools._has_scalar_data(self.source):
            self.pipeline.pop(0)
        return self.build_pipeline()


flow = document_pipeline(Flow())


def test_flow():
    x, y, z = np.mgrid[-4:4:40j, -4:4:40j, 0:4:20j]
    r = np.sqrt(x ** 2 + y ** 2 + z ** 2 + 0.1)
    u = y * np.sin(r) / r
    v = -x * np.sin(r) / r
    w = np.ones_like(z) * 0.05
    obj = flow(u, v, w)
    return obj


def test_flow_tubes():
    dims = [32, 32, 32]
    xmin, xmax, ymin, ymax, zmin, zmax = [-5, 5, -5, 5, -5, 5]
    x, y, z = np.mgrid[
        xmin : xmax : dims[0] * 1j,
        ymin : ymax : dims[1] * 1j,
        zmin : zmax : dims[2] * 1j,
    ]
    x = x.astype("f")
    y = y.astype("f")
    z = z.astype("f")

    u = np.cos(x / 2.0)
    v = np.sin(y / 2.0)
    w = np.sin(x * z / 4.0)

    obj = flow(x, y, z, u, v, w, linetype="tube")
    return obj


@animate
def test_flow_anim(obj=None):
    obj = obj if obj is not None else test_flow_tubes()
    # Now animate the flow.
    ms = obj.mlab_source
    x, y, z = ms.x, ms.y, ms.z
    for i in range(10):
        u = np.cos(x / 2.0 + np.pi * (i + 1) / 10.0)
        w = np.sin(x * z / 4.0 + np.pi * (i + 1) / 10.0)
        ms.trait_set(u=u, w=w)
        yield


def test_flow_scalars():
    dims = [32, 32, 32]
    xmin, xmax, ymin, ymax, zmin, zmax = [-5, 5, -5, 5, -5, 5]
    x, y, z = np.mgrid[
        xmin : xmax : dims[0] * 1j,
        ymin : ymax : dims[1] * 1j,
        zmin : zmax : dims[2] * 1j,
    ]
    x = x.astype("f")
    y = y.astype("f")
    z = z.astype("f")

    u = np.cos(x / 2.0)
    v = np.sin(y / 2.0)
    w = np.sin(x * z / 8.0)
    t = x * z

    obj = flow(
        u, v, w, scalars=t, seedtype="plane", linetype="tube", colormap="Spectral"
    )

    return obj


#############################################################################
class Contour3d(Pipeline):
    """
    Plots iso-surfaces for a 3D volume of data suplied as arguments.

    **Function signatures**::

        contour3d(scalars, ...)
        contour3d(x, y, z, scalars, ...)

    scalars is a 3D numpy arrays giving the data on a grid.

    If 4 arrays, (x, y, z, scalars) are passed, the 3 first arrays give the
    position, and the last the scalar value. The x, y and z arrays are then
    supposed to have been generated by `numpy.mgrid`, in other words, they are
    3D arrays, with positions lying on a 3D orthogonal and regularly spaced
    grid with nearest neighbor in space matching nearest neighbor in the array.
    The function builds a scalar field assuming  the points are regularly
    spaced."""

    _source_function = Callable(scalar_field)

    _pipeline = [
        IsoSurfaceFactory,
    ]


contour3d = document_pipeline(Contour3d())


def test_contour3d():
    x, y, z = np.ogrid[-5:5:64j, -5:5:64j, -5:5:64j]

    scalars = x * x * 0.5 + y * y + z * z * 2.0

    obj = contour3d(scalars, contours=4, transparent=True)
    return obj


@animate
def test_contour3d_anim(obj=None):
    obj = obj if obj is not None else test_contour3d()
    x, y, z = np.ogrid[-5:5:64j, -5:5:64j, -5:5:64j]
    # Now animate the contours.
    ms = obj.mlab_source
    for i in range(1, 10):
        ms.scalars = x * x * 0.5 + y * x * 0.1 * (i + 1) + z * z * 0.25
        yield


#############################################################################
class VolumeSlice(Pipeline):
    """
    Plots an interactive image plane sliced through a 3D volume of data
    suplied as argument.

    **Function signatures**::

        volume_slice(scalars, ...)
        volume_slice(x, y, z, scalars, ...)

    scalars is a 3D numpy arrays giving the data on a grid.

    If 4 arrays, (x, y, z, scalars) are passed, the 3 first arrays give the
    position, and the last the scalar value. The x, y and z arrays are then
    supposed to have been generated by `numpy.mgrid`, in other words, they are
    3D arrays, with positions lying on a 3D orthogonal and regularly spaced
    grid with nearest neighbor in space matching nearest neighbor in the array.
    The function builds a scalar field assuming  the points are regularly
    spaced."""

    _source_function = Callable(scalar_field)

    _pipeline = [
        ImagePlaneWidgetFactory,
    ]


volume_slice = document_pipeline(VolumeSlice())


def test_volume_slice():
    x, y, z = np.ogrid[-5:5:64j, -5:5:64j, -5:5:64j]

    scalars = x * x * 0.5 + y * y + z * z * 2.0

    obj = volume_slice(scalars, plane_orientation="x_axes")
    return obj


@animate
def test_volume_slice_anim(obj=None):
    obj = obj if obj is not None else test_volume_slice()
    x, y, z = np.ogrid[-5:5:64j, -5:5:64j, -5:5:64j]
    # Now animate the contours.
    ms = obj.mlab_source
    for i in range(1, 10):
        ms.scalars = x * x * 0.5 + y * x * 0.1 * (i + 1) + z * z * 0.25
        yield


#############################################################################
class Plot3d(Pipeline):
    """
    Draws lines between points.

    **Function signatures**::

        plot3d(x, y, z, ...)
        plot3d(x, y, z, s, ...)

    x, y, z and s are numpy arrays or lists of the same shape. x, y and z
    give the positions of the successive points of the line. s is an
    optional scalar value associated with each point."""

    tube_radius = Trait(
        0.025,
        CFloat,
        None,
        adapts="filter.radius",
        help="""radius of the tubes used to represent the
                        lines, If None, simple lines are used.
                        """,
    )

    _source_function = Callable(line_source)

    _pipeline = [
        StripperFactory,
        TubeFactory,
        SurfaceFactory,
    ]

    def __call_internal__(self, *args, **kwargs):
        """ Override the call to be able to choose whether to apply
        filters.
        """
        self.source = self._source_function(*args, **kwargs)
        kwargs.pop("name", None)
        self.store_kwargs(kwargs)
        # Copy the pipeline so as not to modify it for the next call
        self.pipeline = self._pipeline[:]
        if self.kwargs["tube_radius"] is None:
            self.pipeline.remove(TubeFactory)
            self.pipeline.remove(StripperFactory)
        return self.build_pipeline()


plot3d = document_pipeline(Plot3d())


def test_plot3d():
    """Generates a pretty set of lines."""
    n_mer, n_long = 6, 11
    dphi = np.pi / 1000.0
    phi = np.arange(0.0, 2 * np.pi + 0.5 * dphi, dphi)
    mu = phi * n_mer
    x = np.cos(mu) * (1 + np.cos(n_long * mu / n_mer) * 0.5)
    y = np.sin(mu) * (1 + np.cos(n_long * mu / n_mer) * 0.5)
    z = np.sin(n_long * mu / n_mer) * 0.5

    l = plot3d(x, y, z, np.sin(mu), tube_radius=0.025, colormap="Spectral")
    return l


@animate
def test_plot3d_anim(obj=None):
    """Generates a pretty set of lines and animates it."""

    # Run the standard example and get the module generated.
    obj = obj if obj is not None else test_plot3d()

    # Some data from the test example for the animation.
    n_mer, n_long = 6, 11
    dphi = np.pi / 1000.0
    phi = np.arange(0.0, 2 * np.pi + 0.5 * dphi, dphi, "d")
    mu = phi * n_mer

    # Now animate the data.
    ms = obj.mlab_source
    for i in range(10):
        x = np.cos(mu) * (1 + np.cos(n_long * mu / n_mer + np.pi * (i + 1) / 5.0) * 0.5)
        scalars = np.sin(mu + np.pi * (i + 1) / 5)
        ms.trait_set(x=x, scalars=scalars)
        yield


#############################################################################
class ImShow(Pipeline):
    """
    View a 2D array as an image.

    **Function signatures**::

        imshow(s, ...)

    s is a 2 dimension array. The values of s are mapped to a color using
    the colormap."""

    _source_function = Callable(array2d_source)

    _pipeline = [
        ImageActorFactory,
    ]


imshow = document_pipeline(ImShow())


def test_imshow():
    """ Use imshow to visualize a 2D 10x10 random array.
    """
    s = np.random.random((10, 10))
    return imshow(s, colormap="gist_earth")


#############################################################################
class Surf(Pipeline):
    """
    Plots a surface using regularly-spaced elevation data supplied as a 2D
    array.

    **Function signatures**::

        surf(s, ...)
        surf(x, y, s, ...)
        surf(x, y, f, ...)

    s is the elevation matrix, a 2D array, where indices along the first
    array axis represent x locations, and indices along the second array
    axis represent y locations.

    x and y can be 1D or 2D arrays such as returned by numpy.ogrid or
    numpy.mgrid. Arrays returned by numpy.meshgrid require a transpose
    first to obtain correct indexing order.
    The points should be located on an orthogonal grid (possibly
    non-uniform). In other words, all the points sharing a same
    index in the s array need to have the same x or y value. For
    arbitrary-shaped position arrays (non-orthogonal grids), see the mesh
    function.

    If only 1 array s is passed, the x and y arrays are assumed to be
    made from the indices of arrays, and an uniformly-spaced data set is
    created.

    If 3 positional arguments are passed the last one must be an array s,
    or a callable, f, that returns an array. x and y give the
    coordinates of positions corresponding to the s values."""

    _source_function = Callable(array2d_source)

    _pipeline = [WarpScalarFactory, PolyDataNormalsFactory, SurfaceFactory]

    warp_scale = Any(
        1,
        help="""scale of the z axis (warped from
                        the value of the scalar). By default this scale
                        is a float value.

                        If you specify 'auto', the scale is calculated to
                        give a pleasant aspect ratio to the plot,
                        whatever the bounds of the data.

                        If you specify a value for warp_scale in
                        addition to an extent, the warp scale will be
                        determined by the warp_scale, and the plot be
                        positioned along the z axis with the zero of the
                        data centered on the center of the extent. If you
                        are using explicit extents, this is the best way
                        to control the vertical scale of your plots.

                        If you want to control the extent (or range)
                        of the surface object, rather than its scale,
                        see the `extent` keyword argument.
                        """,
    )

    mask = Array(
        help="""boolean mask array to suppress some data points.
                 Note: this works based on colormapping of scalars and will
                 not work if you specify a solid color using the
                 `color` keyword."""
    )

    def __call_internal__(self, *args, **kwargs):
        """ Override the call to be able to scale automatically the axis.
        """
        self.source = self._source_function(*args, **kwargs)
        kwargs.pop("name", None)
        # Deal with both explicit warp scale and extent, this is
        # slightly hairy. The wigner example is a good test case for
        # this.
        if not "warp_scale" in kwargs and not "extent" in kwargs:
            try:
                xi, xf, yi, yf, _, _ = self.source.data.bounds
                zi, zf = self.source.data.scalar_range
            except AttributeError:
                xi, xf, yi, yf, _, _ = self.source.image_data.bounds
                zi, zf = self.source.image_data.scalar_range
            aspect_ratios = [(zf - zi) / (xf - xi), (zf - zi) / (yf - yi)]
            if min(aspect_ratios) < 0.01 or max(aspect_ratios) > 100:
                print(
                    "Warning: the range of your scalar values differs by "
                    "more than a factor 100 than the range of the grid values "
                    "and you did not "
                    'specify a warp_scale. You could try warp_scale="auto".'
                )
        if (
            "warp_scale" in kwargs
            and not kwargs["warp_scale"] == "auto"
            and "extent" in kwargs
        ):
            # XXX: I should use the logging module.
            print(
                "Warning: both warp_scale and extent keyword argument "
                "specified, the z bounds of the extents will be overridden"
            )
            xi, xf, yi, yf, zi, zf = kwargs["extent"]
            zo = 0.5 * (zi + zf)
            try:
                si, sf = self.source.data.scalar_range
            except AttributeError:
                si, sf = self.source.image_data.scalar_range
            z_span = kwargs["warp_scale"] * abs(sf - si)
            zi = zo + si * kwargs["warp_scale"]
            zf = zi + z_span
            kwargs["extent"] = (xi, xf, yi, yf, zi, zf)
            kwargs["warp_scale"] = 1
        elif kwargs.get("warp_scale", 1) == "auto":
            if "extent" in kwargs:
                if "warp_scale" in kwargs:
                    print("Warning: extent specified, warp_scale='auto' " "ignored.")
            else:
                try:
                    xi, xf, yi, yf, _, _ = self.source.data.bounds
                    zi, zf = self.source.data.scalar_range
                except AttributeError:
                    xi, xf, yi, yf, _, _ = self.source.image_data.bounds
                    zi, zf = self.source.image_data.scalar_range
                z0 = zf - zi
                dz = 0.3 * ((xf - xi) + (yf - yi))
                zi = z0 - 0.5 * dz
                zf = z0 + 0.5 * dz
                kwargs["extent"] = (xi, xf, yi, yf, zi, zf)
            kwargs["warp_scale"] = 1.0
        self.store_kwargs(kwargs)

        # Copy the pipeline so as not to modify it for the next call
        self.pipeline = self._pipeline[:]
        return self.build_pipeline()


surf = document_pipeline(Surf())


def test_simple_surf():
    """Test Surf with a simple collection of points."""
    x, y = np.mgrid[0:3:1, 0:3:1]
    return surf(x, y, np.asarray(x, "d"))


@animate
def test_simple_surf_anim(obj=None):
    """Test Surf with a simple collection of points and animate it."""
    obj = obj if obj is not None else test_simple_surf()

    ms = obj.mlab_source
    x = ms.x
    for i in range(10):
        ms.scalars = np.asarray(x * 0.1 * (i + 1), "d")
        yield


def test_surf():
    """Test surf on regularly spaced co-ordinates like MayaVi."""

    def f(x, y):
        sin, cos = np.sin, np.cos
        return sin(x + y) + sin(2 * x - y) + cos(3 * x + 4 * y)

    x, y = np.mgrid[-7.0:7.05:0.1, -5.0:5.05:0.05]
    s = surf(x, y, f)
    # cs = contour_surf(x, y, f, contour_z=0)
    return s


def test_surf_wigner():
    def cat(x, y, alpha=2, eta=1, purity=1):
        """ Multiphoton shrodinger cat. eta is the fidelity, alpha the number
            of photons"""
        cos = np.cos
        exp = np.exp
        return (
            1
            + eta
            * (
                exp(-(x ** 2) - (y - alpha) ** 2)
                + exp(-(x ** 2) - (y + alpha) ** 2)
                + 2 * purity * exp(-(x ** 2) - y ** 2) * cos(2 * alpha * x)
            )
            / (2 * (1 + exp(-(alpha ** 2))))
        ) / 2

    x, y = np.mgrid[-5:5:0.1, -5:5:0.1]
    return surf(x, y, cat)


#############################################################################
class Mesh(Pipeline):
    """
    Plots a surface using grid-spaced data supplied as 2D arrays.

    **Function signatures**::

        mesh(x, y, z, ...)

    x, y, z are 2D arrays, all of the same shape, giving the positions of
    the vertices of the surface. The connectivity between these points is
    implied by the connectivity on the arrays.

    For simple structures (such as orthogonal grids) prefer the `surf`
    function, as it will create more efficient data structures. For mesh
    defined by triangles rather than regular implicit connectivity, see the
    `triangular_mesh` function.
    """

    scale_mode = Trait(
        "none",
        {
            "none": "data_scaling_off",
            "scalar": "scale_by_scalar",
            "vector": "scale_by_vector",
        },
        help="""the scaling mode for the glyphs
                            ('vector', 'scalar', or 'none').""",
    )

    scale_factor = CFloat(
        0.05,
        desc="""scale factor of the glyphs used to represent
                        the vertices, in fancy_mesh mode. """,
    )

    tube_radius = Trait(
        0.025,
        CFloat,
        None,
        help="""radius of the tubes used to represent the
                        lines, in mesh mode. If None, simple lines are used.
                        """,
    )

    scalars = Array(help="""optional scalar data.""")

    mask = Array(
        help="""boolean mask array to suppress some data points.
                 Note: this works based on colormapping of scalars and will
                 not work if you specify a solid color using the
                 `color` keyword."""
    )

    representation = Trait(
        "surface",
        "wireframe",
        "points",
        "mesh",
        "fancymesh",
        desc="""the representation type used for the surface.""",
    )

    _source_function = Callable(grid_source)

    _pipeline = [ExtractEdgesFactory, GlyphFactory, TubeFactory, SurfaceFactory]

    def __call_internal__(self, *args, **kwargs):
        """ Override the call to be able to choose whether to apply
        filters.
        """
        self.source = self._source_function(*args, **kwargs)
        kwargs.pop("name", None)
        self.store_kwargs(kwargs)
        # Copy the pipeline so as not to modify it for the next call
        self.pipeline = self._pipeline[:]
        if not self.kwargs["representation"] in ("mesh", "fancymesh"):
            self.pipeline.remove(ExtractEdgesFactory)
            self.pipeline.remove(TubeFactory)
            self.pipeline.remove(GlyphFactory)
            self.pipeline = [PolyDataNormalsFactory,] + self.pipeline
        else:
            if self.kwargs["tube_radius"] is None:
                self.pipeline.remove(TubeFactory)
            if not self.kwargs["representation"] == "fancymesh":
                self.pipeline.remove(GlyphFactory)
            self.kwargs["representation"] = "surface"
        return self.build_pipeline()


mesh = document_pipeline(Mesh())


def test_mesh():
    """A very pretty picture of spherical harmonics translated from
    the octaviz example."""
    pi = np.pi
    cos = np.cos
    sin = np.sin
    dphi, dtheta = pi / 250.0, pi / 250.0
    [phi, theta] = np.mgrid[
        0 : pi + dphi * 1.5 : dphi, 0 : 2 * pi + dtheta * 1.5 : dtheta
    ]
    m0 = 4
    m1 = 3
    m2 = 2
    m3 = 3
    m4 = 6
    m5 = 2
    m6 = 6
    m7 = 4
    r = (
        sin(m0 * phi) ** m1
        + cos(m2 * phi) ** m3
        + sin(m4 * theta) ** m5
        + cos(m6 * theta) ** m7
    )
    x = r * sin(phi) * cos(theta)
    y = r * cos(phi)
    z = r * sin(phi) * sin(theta)

    return mesh(x, y, z, colormap="bone")


def test_mesh_sphere(r=1.0, npts=(100, 100), colormap="jet"):
    """Create a simple sphere."""
    pi = np.pi
    cos = np.cos
    sin = np.sin
    np_phi = npts[0] * 1j
    np_theta = npts[1] * 1j
    phi, theta = np.mgrid[0:pi:np_phi, 0 : 2 * pi : np_theta]
    x = r * sin(phi) * cos(theta)
    y = r * sin(phi) * sin(theta)
    z = r * cos(phi)
    return mesh(x, y, z, colormap=colormap)


@animate
def test_mesh_sphere_anim(obj=None, r=1.0, npts=(100, 100), colormap="jet"):
    """Create a simple sphere and animate it."""
    obj = obj if obj is not None else test_mesh_sphere(r, npts, colormap)
    pi = np.pi
    cos = np.cos
    np_phi = npts[0] * 1j
    np_theta = npts[1] * 1j
    phi, theta = np.mgrid[0:pi:np_phi, 0 : 2 * pi : np_theta]

    ms = obj.mlab_source
    for i in range(1, 10):
        z = (r + i * 0.25) * cos(phi)
        ms.trait_set(z=z, scalars=z)
        yield


def test_mesh_mask_custom_colors(r=1.0, npts=(100, 100)):
    """Create a sphere with masking and using a custom colormap.

    Note that masking works only when scalars are set.  The custom colormap
    illustrates how one can completely customize the colors with numpy arrays.
    In this case we use a simple 2 color colormap.
    """
    # Create the data like for test_mesh_sphere.
    pi = np.pi
    cos = np.cos
    sin = np.sin
    np_phi = npts[0] * 1j
    np_theta = npts[1] * 1j
    phi, theta = np.mgrid[0:pi:np_phi, 0 : 2 * pi : np_theta]
    x = r * sin(phi) * cos(theta)
    y = r * sin(phi) * sin(theta)
    z = r * cos(phi)

    # Setup the mask array.
    mask = np.zeros_like(x).astype(bool)
    mask[::5] = True
    mask[:, ::5] = True

    # Create the mesh with the default colormapping.
    m = mesh(x, y, z, scalars=z, mask=mask)

    # Setup the colormap. This is an array of (R, G, B, A) values (each in
    # range 0-255), there should be at least 2 colors in the array.  If you
    # want a constant color set the two colors to the same value.
    colors = np.zeros((2, 4), dtype="uint8")
    colors[0, 2] = 255
    colors[1, 1] = 255
    # Set the alpha value to fully visible.
    colors[:, 3] = 255

    # Now setup the lookup table to use these colors.
    m.module_manager.scalar_lut_manager.lut.table = colors
    return m


def test_fancy_mesh():
    """Create a fancy looking mesh using mesh (example taken from octaviz)."""
    pi = np.pi
    cos = np.cos
    du, dv = pi / 20.0, pi / 20.0
    u, v = np.mgrid[0.01 : pi + du * 1.5 : du, 0 : 2 * pi + dv * 1.5 : dv]
    x = (1 - cos(u)) * cos(u + 2 * pi / 3) * cos(v + 2 * pi / 3.0) * 0.5
    y = (1 - cos(u)) * cos(u + 2 * pi / 3) * cos(v - 2 * pi / 3.0) * 0.5
    z = -cos(u - 2 * pi / 3.0)

    m = mesh(x, y, z, representation="fancymesh", tube_radius=0.0075, colormap="RdYlGn")
    return m


#############################################################################
class ContourSurf(Pipeline):
    """
    Plots a the contours of a surface using grid-spaced data for
    elevation supplied as a 2D array.

    **Function signatures**::

        contour_surf(s, ...)
        contour_surf(x, y, s, ...)
        contour_surf(x, y, f, ...)

    s is the elevation matrix, a 2D array. The contour lines plotted
    are lines of equal s value.

    x and y can be 1D or 2D arrays (such as returned by numpy.ogrid or
    numpy.mgrid), but the points should be located on an orthogonal grid
    (possibly non-uniform). In other words, all the points sharing a same
    index in the s array need to have the same x or y value. For
    arbitrary-shaped position arrays (non-orthogonal grids), see the mesh
    function.

    If only 1 array s is passed, the x and y arrays are assumed to be
    made from the indices of arrays, and an uniformly-spaced data set is
    created.

    If 3 positional arguments are passed the last one must be an array s,
    or a callable, f, that returns an array. x and y give the
    coordinates of positions corresponding to the s values."""

    _source_function = Callable(array2d_source)

    _pipeline = [WarpScalarFactory, ContourSurfaceFactory]


contour_surf = document_pipeline(ContourSurf())


def test_contour_surf():
    """Test contour_surf on regularly spaced co-ordinates like MayaVi."""

    def f(x, y):
        sin, cos = np.sin, np.cos
        return sin(x + y) + sin(2 * x - y) + cos(3 * x + 4 * y)

    x, y = np.mgrid[-7.0:7.05:0.1, -5.0:5.05:0.05]
    s = contour_surf(x, y, f)
    return s


#############################################################################

# Expose only the glyphs that make (more or less) sense for a barchart.
bar_mode_dict = dict()
for item in (
    "cube",
    "2dtriangle",
    "2dsquare",
    "2dvertex",
    "2dthick_cross",
    "2ddiamond",
    "2dcross",
    "2dcircle",
):
    bar_mode_dict[item] = glyph_mode_dict[item]


class BarChart(Pipeline):
    """
    Plots vertical glyphs (like bars) scaled vertical, to do
    histogram-like plots.

    This functions accepts a wide variety of inputs, with positions given
    in 2-D or in 3-D.

    **Function signatures**::

        barchart(s, ...)
        barchart(x, y, s, ...)
        barchart(x, y, f, ...)
        barchart(x, y, z, s, ...)
        barchart(x, y, z, f, ...)

    If only one positional argument is passed, it can be a 1-D, 2-D, or 3-D
    array giving the length of the vectors. The positions of the data
    points are deducted from the indices of array, and an
    uniformly-spaced data set is created.

    If 3 positional arguments (x, y, s) are passed the last one must be
    an array s, or a callable, f, that returns an array. x and y give the
    2D coordinates of positions corresponding to the s values.

    If 4 positional arguments (x, y, z, s) are passed, the 3 first are
    arrays giving the 3D coordinates of the data points, and the last one
    is an array s, or a callable, f, that returns an array giving the
    data value.
    """

    _source_function = Callable(vertical_vectors_source)

    _pipeline = [
        VectorsFactory,
    ]

    mode = Trait("cube", bar_mode_dict, desc="The glyph used to represent the bars.")

    lateral_scale = CFloat(
        0.9,
        desc="The lateral scale of the glyph, "
        "in units of the distance between nearest points",
    )

<<<<<<< HEAD
    auto_scale = true(
        desc="whether to compute automatically the "
        "lateral scaling of the glyphs. This might be "
        "computationally expensive."
    )
=======
    auto_scale = Bool(True, desc='whether to compute automatically the '
                           'lateral scaling of the glyphs. This might be '
                           'computationally expensive.')
>>>>>>> 4ea126d0

    def __call_internal__(self, *args, **kwargs):
        """ Override the call to be able to scale automatically the axis.
        """
        g = Pipeline.__call_internal__(self, *args, **kwargs)
        gs = g.glyph.glyph_source
        # Use a cube source for glyphs.
        if not "mode" in kwargs:
            gs.glyph_source = gs.glyph_dict["cube_source"]
        # Position the glyph tail on the point.
        gs.glyph_position = "tail"
        gs.glyph_source.center = (0.0, 0.0, 0.5)
        g.glyph.glyph.orient = False
        if not "color" in kwargs:
            g.glyph.color_mode = "color_by_scalar"
        if not "scale_mode" in kwargs:
            g.glyph.scale_mode = "scale_by_vector_components"
        g.glyph.glyph.clamping = False
        # The auto-scaling code. It involves finding the minimum
        # distance between points, which can be very expensive. We
        # shortcut this calculation for structured data
        if len(args) == 1 or self.auto_scale:
            min_axis_distance = 1
        else:
            x, y, z = g.mlab_source.x, g.mlab_source.y, g.mlab_source.z
            min_axis_distance = tools._min_axis_distance(x, y, z)
        scale_factor = g.glyph.glyph.scale_factor * min_axis_distance
        lateral_scale = kwargs.pop("lateral_scale", self.lateral_scale)
        try:
            g.glyph.glyph_source.glyph_source.y_length = lateral_scale / (scale_factor)
            g.glyph.glyph_source.glyph_source.x_length = lateral_scale / (scale_factor)
        except TraitError:
            " Not all types of glyphs have controlable y_length and x_length"

        return g


barchart = document_pipeline(BarChart())


def test_barchart():
    """ Demo the bar chart plot with a 2D array.
    """
    s = np.abs(np.random.random((3, 3)))
    return barchart(s)


#############################################################################
class TriangularMesh(Mesh):
    """
    Plots a surface using a mesh defined by the position of its vertices
    and the triangles connecting them.

    **Function signatures**::

        triangular_mesh(x, y, z, triangles ...)

    x, y, z are arrays giving the positions of the vertices of the surface.
    triangles is a list of triplets (or an array) list the vertices in
    each triangle. Vertices are indexes by their appearance number in the
    position arrays.

    For simple structures (such as rectangular grids) prefer the surf or
    mesh functions, as they will create more efficient data structures.
    """

    _source_function = Callable(triangular_mesh_source)


triangular_mesh = document_pipeline(TriangularMesh())


def test_triangular_mesh():
    """An example of a cone, ie a non-regular mesh defined by its
        triangles.
    """
    n = 8
    t = np.linspace(-np.pi, np.pi, n)
    z = np.exp(1j * t)
    x = z.real.copy()
    y = z.imag.copy()
    z = np.zeros_like(x)

    triangles = [(0, i, i + 1) for i in range(1, n)]
    x = np.r_[0, x]
    y = np.r_[0, y]
    z = np.r_[1, z]
    t = np.r_[0, t]

    return triangular_mesh(x, y, z, triangles, scalars=t)<|MERGE_RESOLUTION|>--- conflicted
+++ resolved
@@ -47,9 +47,9 @@
 from mayavi.core.scene import Scene
 from .auto_doc import traits_doc, dedent
 from . import tools
-<<<<<<< HEAD
 from traits.api import (
     Array,
+    Bool,
     Callable,
     CFloat,
     HasTraits,
@@ -58,12 +58,7 @@
     Any,
     Instance,
     TraitError,
-    true,
 )
-=======
-from traits.api import Array, Bool, Callable, CFloat, HasTraits, \
-    List, Trait, Any, Instance, TraitError
->>>>>>> 4ea126d0
 import numpy as np
 
 
@@ -1265,17 +1260,12 @@
         "in units of the distance between nearest points",
     )
 
-<<<<<<< HEAD
-    auto_scale = true(
+    auto_scale = Bool(
+        True,
         desc="whether to compute automatically the "
         "lateral scaling of the glyphs. This might be "
         "computationally expensive."
     )
-=======
-    auto_scale = Bool(True, desc='whether to compute automatically the '
-                           'lateral scaling of the glyphs. This might be '
-                           'computationally expensive.')
->>>>>>> 4ea126d0
 
     def __call_internal__(self, *args, **kwargs):
         """ Override the call to be able to scale automatically the axis.
