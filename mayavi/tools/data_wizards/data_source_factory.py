--- conflicted
+++ resolved
@@ -19,13 +19,8 @@
         organisation of the data is given by setting the public traits.
     """
 
-<<<<<<< HEAD
     # Whether the position is implicitly inferred from the array indices
-    position_implicit = false
-=======
-    # Whether the position is implicitely inferred from the array indices
     position_implicit = Bool(False)
->>>>>>> 4ea126d0
 
     # Whether the data is on an orthogonal grid
     orthogonal_grid = Bool(False)
