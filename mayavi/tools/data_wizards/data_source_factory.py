from numpy import c_, zeros, arange

<<<<<<< HEAD
from traits.api import HasStrictTraits, true, false, Instance
=======
from traits.api import Bool, HasStrictTraits, Instance
>>>>>>> 4ea126d0

from mayavi.sources.vtk_data_source import VTKDataSource
from mayavi.sources.array_source import ArraySource
from mayavi.core.source import Source
from mayavi.core.trait_defs import ArrayOrNone

from tvtk.api import tvtk


############################################################################
# The DataSourceFactory class
############################################################################
class DataSourceFactory(HasStrictTraits):
    """ Factory for creating data sources. The information about the
        organisation of the data is given by setting the public traits.
    """

    # Whether the position is implicitely inferred from the array indices
    position_implicit = Bool(False)

    # Whether the data is on an orthogonal grid
    orthogonal_grid = Bool(False)

    # If the data is unstructured
    unstructured = Bool(False)

    # If the factory should attempt to connect the data points
    connected = Bool(True)

    # The position of the data points
    position_x = ArrayOrNone
    position_y = ArrayOrNone
    position_z = ArrayOrNone

    # Connectivity array. If none, it is implicitely inferred from the array
    # indices
    connectivity_triangles = ArrayOrNone

    # Whether or not the data points should be connected.
    lines = Bool(False)

    # The scalar data array
    scalar_data = ArrayOrNone

    # Whether there is vector data
    has_vector_data = Bool(False)

    # The vector components
    vector_u = ArrayOrNone
    vector_v = ArrayOrNone
    vector_w = ArrayOrNone

    # ----------------------------------------------------------------------
    # Private traits
    # ----------------------------------------------------------------------
    _vtk_source = Instance(tvtk.DataSet)

    _mayavi_source = Instance(Source)

    # ----------------------------------------------------------------------
    # Private interface
    # ----------------------------------------------------------------------

    def _add_scalar_data(self):
        """ Adds the scalar data to the vtk source.
        """
        if self.scalar_data is not None:
            scalars = self.scalar_data.ravel()
            self._vtk_source.point_data.scalars = scalars

    def _add_vector_data(self):
        """ Adds the vector data to the vtk source.
        """
        if self.has_vector_data:
            vectors = c_[
                self.vector_u.ravel(), self.vector_v.ravel(), self.vector_w.ravel(),
            ]
            self._vtk_source.point_data.vectors = vectors

    def _mk_polydata(self):
        """ Creates a PolyData vtk data set using the factory's
            attributes.
        """
        points = c_[
            self.position_x.ravel(), self.position_y.ravel(), self.position_z.ravel(),
        ]
        lines = None
        if self.lines:
            np = len(points) - 1
            lines = zeros((np, 2), "l")
            lines[:, 0] = arange(0, np - 0.5, 1, "l")
            lines[:, 1] = arange(1, np + 0.5, 1, "l")
        self._vtk_source = tvtk.PolyData(points=points, lines=lines)
        if self.connectivity_triangles is not None and self.connected:
            assert (
                self.connectivity_triangles.shape[1] == 3
            ), "The connectivity list must be Nx3."
            self._vtk_source.polys = self.connectivity_triangles
        self._mayavi_source = VTKDataSource(data=self._vtk_source)

    def _mk_image_data(self):
        """ Creates an ImageData VTK data set and the associated ArraySource
            using the factory's attributes.
        """
        self._mayavi_source = ArraySource(
            transpose_input_array=True,
            scalar_data=self.scalar_data,
            origin=[0.0, 0.0, 0],
            spacing=[1, 1, 1],
        )
        self._vtk_source = self._mayavi_source.image_data

    def _mk_rectilinear_grid(self):
        """ Creates a RectilinearGrid VTK data set using the factory's
            attributes.
        """
        rg = tvtk.RectilinearGrid()
        x = self.position_x.squeeze()
        if x.ndim == 3:
            x = x[:, 0, 0]
        y = self.position_y.squeeze()
        if y.ndim == 3:
            y = y[0, :, 0]
        z = self.position_z.squeeze()
        if z.ndim == 3:
            z = z[0, 0, :]
        # FIXME: We should check array size here.
        rg.dimensions = (x.size, y.size, z.size)
        rg.x_coordinates = x
        rg.y_coordinates = y
        rg.z_coordinates = z
        self._vtk_source = rg
        self._mayavi_source = VTKDataSource(data=self._vtk_source)

    def _mk_structured_grid(self):
        """ Creates a StructuredGrid VTK data set using the factory's
            attributes.
        """
        # FIXME: We need to figure out the dimensions of the data
        # here, if any.
        sg = tvtk.StructuredGrid(dimensions=self.scalar_data.shape)
        sg.points = c_[
            self.position_x.ravel(), self.position_y.ravel(), self.position_z.ravel(),
        ]
        self._vtk_source = sg
        self._mayavi_source = VTKDataSource(data=self._vtk_source)

    # ----------------------------------------------------------------------
    # Public interface
    # ----------------------------------------------------------------------

    def build_data_source(self, **traits):
        """ Uses all the information given by the user on his data
            structure to figure out the right data structure.
        """
        self.trait_set(**traits)
        if not self.lines:
            if self.position_implicit:
                self._mk_image_data()
            elif self.orthogonal_grid:
                self._mk_rectilinear_grid()
            elif self.connectivity_triangles is None:
                if self.unstructured:
                    self._mk_polydata()
                else:
                    self._mk_structured_grid()
            else:
                self._mk_polydata()
        else:
            self._mk_polydata()
        self._add_scalar_data()
        self._add_vector_data()
        return self._mayavi_source


def view(src):
    """ Open up a mayavi scene and display the dataset in it.
    """
    from mayavi import mlab

    mayavi = mlab.get_engine()
    fig = mlab.figure(bgcolor=(1, 1, 1), fgcolor=(0, 0, 0),)
    mayavi.add_source(src)

    mlab.pipeline.surface(src, opacity=0.1)
    mlab.pipeline.surface(
        mlab.pipeline.extract_edges(src), color=(0, 0, 0),
    )


def test_image_data():
    from numpy import random

    scalars = random.random((3, 3, 3))
    factory = DataSourceFactory()
    image_data = factory.build_data_source(scalar_data=scalars, position_implicit=True,)
    view(image_data)


def test_rectilinear_grid():
    from numpy import random, mgrid

    factory = DataSourceFactory()

    scalars = random.random((3, 3, 3))
    x = arange(3) ** 2
    y = 0.5 * arange(3) ** 2
    z = arange(3) ** 2

    rectilinear_grid = factory.build_data_source(
        scalar_data=scalars,
        position_implicit=False,
        orthogonal_grid=True,
        position_x=x,
        position_y=y,
        position_z=z,
    )
    view(rectilinear_grid)


def test_structured_grid():
    from numpy import random, mgrid

    factory = DataSourceFactory()

    scalars = random.random((3, 3, 3))
    x, y, z = mgrid[0:3, 0:3, 0:3]
    x = x + 0.5 * random.random(x.shape)
    y = y + 0.5 * random.random(y.shape)
    z = z + 0.5 * random.random(z.shape)

    structured_grid = factory.build_data_source(
        scalar_data=scalars, position_x=x, position_y=y, position_z=z
    )
    view(structured_grid)


if __name__ == "__main__":
    from pyface.api import GUI

    test_image_data()
    test_rectilinear_grid()
    test_structured_grid()
    GUI().start_event_loop()<|MERGE_RESOLUTION|>--- conflicted
+++ resolved
@@ -1,10 +1,6 @@
 from numpy import c_, zeros, arange
 
-<<<<<<< HEAD
-from traits.api import HasStrictTraits, true, false, Instance
-=======
 from traits.api import Bool, HasStrictTraits, Instance
->>>>>>> 4ea126d0
 
 from mayavi.sources.vtk_data_source import VTKDataSource
 from mayavi.sources.array_source import ArraySource
