"""A simple source that allows one to view a suitably shaped numpy
array as ImageData.  This supports both scalar and vector data.
"""
# Author: Prabhu Ramachandran <prabhu_r@users.sf.net>
# Copyright (c) 2005, Enthought, Inc.
# License: BSD Style.

# Standard library imports.
import numpy as np
from vtk.util import vtkConstants

# Enthought library imports
<<<<<<< HEAD
from traits.api import Instance, Trait, Str, Bool, Button, DelegatesTo, List, Int
=======
from traits.api import (Instance, Trait, Str, Bool, Button, DelegatesTo, List,
                        Int, OBJECT_IDENTITY_COMPARE)
>>>>>>> 4ea126d0
from traitsui.api import View, Group, Item
from tvtk.api import tvtk
from tvtk.array_handler import array2vtk, get_vtk_array_type
from tvtk.common import is_old_pipeline
from tvtk.vtk_module import VTK_MAJOR_VERSION

# Local imports
from mayavi.core.source import Source
from mayavi.core.pipeline_info import PipelineInfo


def _check_scalar_array(obj, name, value):
    """Validates a scalar array passed to the object."""
    if value is None:
        return None
    arr = np.asarray(value)
    assert len(arr.shape) in [2, 3], "Scalar array must be 2 or 3 dimensional"
    vd = obj.vector_data
    if vd is not None:
        assert vd.shape[:-1] == arr.shape, (
            "Scalar array must match already set vector data.\n"
            "vector_data.shape = %s, given array shape = %s" % (vd.shape, arr.shape)
        )
    return arr


_check_scalar_array.info = "a 2D or 3D numpy array"


def _check_vector_array(obj, name, value):
    """Validates a vector array passed to the object."""
    if value is None:
        return None
    arr = np.asarray(value)
    assert len(arr.shape) in [3, 4], "Vector array must be 3 or 4 dimensional"
    assert (
        arr.shape[-1] == 3
    ), "The vectors must be three dimensional with `array.shape[-1] == 3`"
    sd = obj.scalar_data
    if sd is not None:
        assert arr.shape[:-1] == sd.shape, (
            "Vector array must match already set scalar data.\n"
            "scalar_data.shape = %s, given array shape = %s" % (sd.shape, arr.shape)
        )
    return arr


_check_vector_array.info = "a 3D or 4D numpy array with shape[-1] = 3"


######################################################################
# 'ArraySource' class.
######################################################################
class ArraySource(Source):

    """A simple source that allows one to view a suitably shaped numpy
    array as ImageData.  This supports both scalar and vector data.
    """

    # The scalar array data we manage.
    scalar_data = Trait(
        None,
        _check_scalar_array,
        comparison_mode=OBJECT_IDENTITY_COMPARE
    )

    # The name of our scalar array.
    scalar_name = Str("scalar")

    # The vector array data we manage.
    vector_data = Trait(
        None,
        _check_vector_array,
        comparison_mode=OBJECT_IDENTITY_COMPARE
    )


    # The name of our vector array.
    vector_name = Str("vector")

    # The spacing of the points in the array.
    spacing = DelegatesTo(
        "change_information_filter",
        "output_spacing",
        desc="the spacing between points in array",
    )

    # The origin of the points in the array.
    origin = DelegatesTo(
        "change_information_filter",
        "output_origin",
        desc="the origin of the points in array",
    )

    # Fire an event to update the spacing and origin. This
    # is here for backwards compatability. Firing this is no
    # longer needed.
    update_image_data = Button("Update spacing and origin")

    # The image data stored by this instance.
    image_data = Instance(tvtk.ImageData, (), allow_none=False)

    # Use an ImageChangeInformation filter to reliably set the
    # spacing and origin on the output
    change_information_filter = Instance(
        tvtk.ImageChangeInformation,
        args=(),
        kw={"output_spacing": (1.0, 1.0, 1.0), "output_origin": (0.0, 0.0, 0.0)},
    )

    # Should we transpose the input data or not.  Transposing is
    # necessary to make the numpy array compatible with the way VTK
    # needs it.  However, transposing numpy arrays makes them
    # non-contiguous where the data is copied by VTK.  Thus, when the
    # user explicitly requests that transpose_input_array is false
    # then we assume that the array has already been suitably
    # formatted by the user.
    transpose_input_array = Bool(
        True,
        desc="if input array should be transposed (if True "
        "VTK will copy the input data)",
    )

    # Information about what this object can produce.
    output_info = PipelineInfo(datasets=["image_data"])

    # Specify the order of dimensions. The default is: [0, 1, 2]
    dimensions_order = List(Int, [0, 1, 2])

    # Our view.
    view = View(
        Group(
            Item(name="transpose_input_array"),
            Item(name="scalar_name"),
            Item(name="vector_name"),
            Item(name="spacing"),
            Item(name="origin"),
            show_labels=True,
        )
    )

    ######################################################################
    # `object` interface.
    ######################################################################
    def __init__(self, **traits):
        # Set the scalar and vector data at the end so we pop it here.
        sd = traits.pop("scalar_data", None)
        vd = traits.pop("vector_data", None)
        # Now set the other traits.
        super(ArraySource, self).__init__(**traits)
        self.configure_input_data(self.change_information_filter, self.image_data)

        # And finally set the scalar and vector data.
        if sd is not None:
            self.scalar_data = sd
        if vd is not None:
            self.vector_data = vd

        self.outputs = [self.change_information_filter]
        self.on_trait_change(self._information_changed, "spacing,origin")

    def __get_pure_state__(self):
        d = super(ArraySource, self).__get_pure_state__()
        d.pop("image_data", None)
        return d

    ######################################################################
    # ArraySource interface.
    ######################################################################
    def update(self):
        """Call this function when you change the array data
        in-place."""
        d = self.image_data
        d.modified()
        pd = d.point_data
        if self.scalar_data is not None:
            pd.scalars.modified()
        if self.vector_data is not None:
            pd.vectors.modified()
        self.change_information_filter.update()
        self.data_changed = True

    def add_attribute(self, array, name, category="point"):
        """Add an attribute to the dataset to specified category ('point' or
        'cell').

        One may add a scalar, vector (3/4 components) or a tensor (9
        components).

        Note that it is the user's responsibility to set the correct size of
        the arrays. Also no automatic transposing of the data is done.

        Parameters
        ----------

        array: numpy array/list : array data to add.

        name: str: name of the array.

        category: 'point'/'cell': the category of the attribute data.

        """
        array = np.asarray(array)
        assert len(array.shape) <= 2, "Only 2D arrays can be added."
        data = getattr(self.image_data, "%s_data" % category)
        if len(array.shape) == 2:
            assert array.shape[1] in [
                1,
                3,
                4,
                9,
            ], "Only N x m arrays where (m in [1,3,4,9]) are supported"
        va = tvtk.to_tvtk(array2vtk(array))
        va.name = name
        data.add_array(va)

    def remove_attribute(self, name, category="point"):
        """Remove an attribute by its name and optional category (point and
        cell).  Returns the removed array.
        """
        data = getattr(self.image_data, "%s_data" % category)
        data.remove_array(name)

    def rename_attribute(self, name1, name2, category="point"):
        """Rename a particular attribute from `name1` to `name2`.
        """
        data = getattr(self.image_data, "%s_data" % category)
        arr = data.get_array(name1)
        arr.name = name2

    ######################################################################
    # Non-public interface.
    ######################################################################

    def _image_data_changed(self, value):
        self.configure_input_data(self.change_information_filter, value)

    def _scalar_data_changed(self, data):
        img_data = self.image_data
        if data is None:
            img_data.point_data.scalars = None
            self.data_changed = True
            return
        dims = list(data.shape)
        if len(dims) == 2:
            dims.append(1)

        # set the dimension indices
        dim0, dim1, dim2 = self.dimensions_order

        img_data.origin = tuple(self.origin)
        img_data.dimensions = tuple(dims)
        img_data.extent = 0, dims[dim0] - 1, 0, dims[dim1] - 1, 0, dims[dim2] - 1
        if VTK_MAJOR_VERSION <= 7:
            if is_old_pipeline():
                img_data.update_extent = (
                    0,
                    dims[dim0] - 1,
                    0,
                    dims[dim1] - 1,
                    0,
                    dims[dim2] - 1,
                )
            else:
                update_extent = [
                    0,
                    dims[dim0] - 1,
                    0,
                    dims[dim1] - 1,
                    0,
                    dims[dim2] - 1,
                ]
                self.change_information_filter.set_update_extent(update_extent)
        if self.transpose_input_array:
            img_data.point_data.scalars = np.ravel(np.transpose(data))
        else:
            img_data.point_data.scalars = np.ravel(data)
        img_data.point_data.scalars.name = self.scalar_name
        # This is very important and if not done can lead to a segfault!
        typecode = data.dtype
        if is_old_pipeline():
            img_data.scalar_type = get_vtk_array_type(typecode)
            img_data.update()  # This sets up the extents correctly.
        else:
            filter_out_info = self.change_information_filter.get_output_information(0)
            img_data.set_point_data_active_scalar_info(
                filter_out_info, get_vtk_array_type(typecode), -1
            )
            img_data.modified()
        img_data.update_traits()
        self.change_information_filter.update()

        # Now flush the mayavi pipeline.
        self.data_changed = True

    def _vector_data_changed(self, data):
        img_data = self.image_data
        if data is None:
            img_data.point_data.vectors = None
            self.data_changed = True
            return
        dims = list(data.shape)
        if len(dims) == 3:
            dims.insert(2, 1)
            data = np.reshape(data, dims)

        img_data.origin = tuple(self.origin)
        img_data.dimensions = tuple(dims[:-1])
        img_data.extent = 0, dims[0] - 1, 0, dims[1] - 1, 0, dims[2] - 1
        if VTK_MAJOR_VERSION <= 7:
            if is_old_pipeline():
                img_data.update_extent = 0, dims[0] - 1, 0, dims[1] - 1, 0, dims[2] - 1
            else:
                self.change_information_filter.update_information()
                update_extent = [0, dims[0] - 1, 0, dims[1] - 1, 0, dims[2] - 1]
                self.change_information_filter.set_update_extent(update_extent)
        sz = np.size(data)
        if self.transpose_input_array:
            data_t = np.transpose(data, (2, 1, 0, 3))
        else:
            data_t = data
        img_data.point_data.vectors = np.reshape(data_t, (sz // 3, 3))
        img_data.point_data.vectors.name = self.vector_name
        if is_old_pipeline():
            img_data.update()  # This sets up the extents correctly.
        else:
            img_data.modified()
        img_data.update_traits()
        self.change_information_filter.update()

        # Now flush the mayavi pipeline.
        self.data_changed = True

    def _scalar_name_changed(self, value):
        if self.scalar_data is not None:
            self.image_data.point_data.scalars.name = value
            self.data_changed = True

    def _vector_name_changed(self, value):
        if self.vector_data is not None:
            self.image_data.point_data.vectors.name = value
            self.data_changed = True

    def _transpose_input_array_changed(self, value):
        if self.scalar_data is not None:
            self._scalar_data_changed(self.scalar_data)
        if self.vector_data is not None:
            self._vector_data_changed(self.vector_data)

    def _information_changed(self):
        self.change_information_filter.update()
        self.data_changed = True<|MERGE_RESOLUTION|>--- conflicted
+++ resolved
@@ -10,12 +10,7 @@
 from vtk.util import vtkConstants
 
 # Enthought library imports
-<<<<<<< HEAD
-from traits.api import Instance, Trait, Str, Bool, Button, DelegatesTo, List, Int
-=======
-from traits.api import (Instance, Trait, Str, Bool, Button, DelegatesTo, List,
-                        Int, OBJECT_IDENTITY_COMPARE)
->>>>>>> 4ea126d0
+from traits.api import Instance, Trait, Str, Bool, Button, DelegatesTo, List, Int, OBJECT_IDENTITY_COMPARE
 from traitsui.api import View, Group, Item
 from tvtk.api import tvtk
 from tvtk.array_handler import array2vtk, get_vtk_array_type
