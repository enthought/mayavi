--- conflicted
+++ resolved
@@ -347,9 +347,6 @@
         with self.assertTraitChanges(actor, 'pipeline_changed'):
             actor.module_manager.scalar_lut_manager.lut_mode = 'jet'
 
-<<<<<<< HEAD
-
-=======
     def test_volume_slice(self):
         x, y, z = np.ogrid[-5:5:20j, -5:5:20j, -5:5:20j]
         scalars = x * x * 0.5 + y * y + z * z * 2.0
@@ -360,7 +357,6 @@
 ################################################################################
 # class `TestMlabModules`
 ################################################################################
->>>>>>> 9730c320
 class TestMlabModules(TestMlabNullEngine):
     """ Test the mlab modules.
     """
