--- conflicted
+++ resolved
@@ -24,11 +24,7 @@
     print "Downloading data, Please Wait (7.8MB)"
     opener = urllib.urlopen(
                 'http://graphics.stanford.edu/data/voldata/MRbrain.tar.gz')
-<<<<<<< HEAD
-    open('mri_data.tar.gz', 'wb').write(opener.read())
-=======
     open('MRbrain.tar.gz', 'wb').write(opener.read())
->>>>>>> bed71795
 
 # Extract the data
 import tarfile
